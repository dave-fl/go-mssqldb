--- conflicted
+++ resolved
@@ -1,4 +1,3 @@
-<<<<<<< HEAD
 //go:build go1.18
 // +build go1.18
 
@@ -10,23 +9,11 @@
 
 	mssql "github.com/microsoft/go-mssqldb"
 	"github.com/microsoft/go-mssqldb/msdsn"
-=======
-package azuread
-
-import (
-	"testing"
-
-	mssql "github.com/denisenkom/go-mssqldb"
-	"github.com/denisenkom/go-mssqldb/msdsn"
->>>>>>> ed0f6206
 )
 
 func TestValidateParameters(t *testing.T) {
 	passphrase := "somesecret"
-<<<<<<< HEAD
-=======
 	accessToken := "some-access-token"
->>>>>>> ed0f6206
 	certificatepath := "/user/cert/cert.pfx"
 	appid := "applicationclientid=someguid"
 	certprop := "clientcertpath=" + certificatepath
@@ -107,14 +94,14 @@
 			},
 		},
 		{
-<<<<<<< HEAD
 			name: "managed identity with resource id",
 			dsn:  "server=someserver.database.windows.net;fedauth=ActiveDirectoryManagedIdentity;resource id=/subscriptions/{guid}/resourceGroups/{resource-group-name}/{resource-provider-namespace}/{resource-type}/{resource-name}",
 			expected: &azureFedAuthConfig{
 				adalWorkflow:    mssql.FedAuthADALWorkflowMSI,
 				resourceID:      "/subscriptions/{guid}/resourceGroups/{resource-group-name}/{resource-provider-namespace}/{resource-type}/{resource-name}",
 				fedAuthWorkflow: ActiveDirectoryManagedIdentity,
-=======
+			},
+		},
 			name: "application with access token",
 			dsn:  "server=someserver.database.windows.net;fedauth=ActiveDirectoryServicePrincipalAccessToken;password=some-access-token;",
 			expected: &azureFedAuthConfig{
@@ -122,7 +109,6 @@
 				adalWorkflow:    mssql.FedAuthADALWorkflowNone,
 				fedAuthWorkflow: ActiveDirectoryServicePrincipalAccessToken,
 				fedAuthLibrary: mssql.FedAuthLibrarySecurityToken,
->>>>>>> ed0f6206
 			},
 		},
 	}
@@ -145,16 +131,8 @@
 		}
 		// mssqlConfig is not idempotent due to pointers in it, plus we aren't testing its correctness here
 		config.mssqlConfig = msdsn.Config{}
-<<<<<<< HEAD
 		if !reflect.DeepEqual(config, tst.expected) {
 			t.Errorf("Captured parameters do not match in test case '%s'. Expected:%+v, Actual:%+v", tst.name, tst.expected, config)
 		}
 	}
-=======
-		if *config != *tst.expected {
-			t.Errorf("Captured parameters do not match in test case '%s'. \nExpected:%+v, \nActual:%+v", tst.name, tst.expected, config)
-		}
-	}
-
->>>>>>> ed0f6206
 }