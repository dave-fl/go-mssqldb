--- conflicted
+++ resolved
@@ -1,20 +1,14 @@
 # Changelog
 
-<<<<<<< HEAD
-## 0.21.0
+## [Unreleased]
 
 ### Features
+
 * Updated azidentity to 1.2.1, which adds in memory cache for managed credentials
 
 ### Bug fixes
 
-=======
-## [Unreleased]
-
-### Bug fixes
-
 * Fixed uninitialized server name in TLS config ([#93](https://github.com/microsoft/go-mssqldb/issues/93))([#94](https://github.com/microsoft/go-mssqldb/pull/94))
->>>>>>> 0a7b7a4f
 
 ## 0.20.0
 
